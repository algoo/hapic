# -*- coding: utf-8 -*-

from datetime import datetime
import json
import time

<<<<<<< HEAD
from hapic import Hapic, MarshmallowProcessor
from hapic.data import HapicData
from hapic.ext.bottle import BottleContext
=======
import bottle
>>>>>>> 261345b3

from example.usermanagement.schema import AboutSchema
from example.usermanagement.schema import NoContentSchema
from example.usermanagement.schema import UserDigestSchema
from example.usermanagement.schema import UserIdPathSchema
from example.usermanagement.schema import UserSchema
from example.usermanagement.userlib import User
from example.usermanagement.userlib import UserLib
from example.usermanagement.userlib import UserNotFound
from hapic import Hapic
from hapic import MarshmallowProcessor
from hapic.data import HapicData
from hapic.error.marshmallow import MarshmallowDefaultErrorBuilder
from hapic.ext.bottle import BottleContext

try:  # Python 3.5+
    from http import HTTPStatus
except ImportError:
    from http import client as HTTPStatus

<<<<<<< HEAD
hapic = Hapic()
hapic.set_processor_class(MarshmallowProcessor)
=======

>>>>>>> 261345b3


hapic = Hapic()
hapic.set_processor_class(MarshmallowProcessor)

class BottleController(object):
    @hapic.with_api_doc()
    @hapic.output_body(AboutSchema())
    def about(self):
        """
        This endpoint allow to check that the API is running. This description
        is generated from the docstring of the method.
        """
        return {
            'version': '1.2.3',
            'datetime': datetime.now(),
        }

    @hapic.with_api_doc()
    @hapic.output_body(UserDigestSchema(many=True))
    def get_users(self):
        """
        Obtain users list.
        """
        return UserLib().get_users()

    @hapic.with_api_doc()
    @hapic.handle_exception(UserNotFound, HTTPStatus.NOT_FOUND)
    @hapic.input_path(UserIdPathSchema())
    @hapic.output_body(UserSchema())
    def get_user(self, id, hapic_data: HapicData):
        """
        Return a user taken from the list or return a 404
        """
        return UserLib().get_user(int(hapic_data.path['id']))

    @hapic.with_api_doc()
    # TODO - G.M - 2017-12-5 - Support input_forms ?
    # TODO - G.M - 2017-12-5 - Support exclude, only ?
    @hapic.input_body(UserSchema(exclude=('id',)))
    @hapic.output_body(UserSchema())
    def add_user(self, hapic_data: HapicData):
        """
        Add a user to the list
        """
        print(hapic_data.body)
        new_user = User(**hapic_data.body)
        return UserLib().add_user(new_user)

    @hapic.with_api_doc()
    @hapic.handle_exception(UserNotFound, HTTPStatus.NOT_FOUND)
    @hapic.output_body(NoContentSchema(), default_http_code=204)
    @hapic.input_path(UserIdPathSchema())
    def del_user(self, id, hapic_data: HapicData):
        UserLib().del_user(int(hapic_data.path['id']))
        return NoContentSchema()

    def bind(self, app:bottle.Bottle):
        app.route('/about', callback=self.about)
        app.route('/users', callback=self.get_users)
        app.route('/users/<id>', callback=self.get_user)
        app.route('/users', callback=self.add_user,  method='POST')
        app.route('/users/<id>', callback=self.del_user, method='DELETE')


if __name__ == "__main__":
    app = bottle.Bottle()
    controllers = BottleController()
    controllers.bind(app)
    hapic.set_context(BottleContext(app, default_error_builder=MarshmallowDefaultErrorBuilder()))

    print('')
    print('')
    print('GENERATING OPENAPI DOCUMENTATION')


    doc_title = 'Demo API documentation'
    doc_description = 'This documentation has been generated from ' \
                       'code. You can see it using swagger: ' \
                       'http://editor2.swagger.io/'
    # TODO: add support for documentation view in bottle
<<<<<<< HEAD
    # hapic.add_documentation_view('/doc/', doc_title, doc_description)
=======
    hapic.add_documentation_view('/doc/', doc_title, doc_description)
>>>>>>> 261345b3
    openapi_file_name = 'api-documentation.json'
    with open(openapi_file_name, 'w') as openapi_file_handle:
        openapi_file_handle.write(
            json.dumps(
                hapic.generate_doc(
                    title=doc_title,
<<<<<<< HEAD
                    description=doc_description
=======
                    description=doc_description,
>>>>>>> 261345b3
                )
            )
        )

    print('Documentation generated in {}'.format(openapi_file_name))
    time.sleep(1)

    print('')
    print('')
    print('RUNNING BOTTLE SERVER NOW')
<<<<<<< HEAD
    # TODO: add support for documentation view in bottle
    # print('DOCUMENTATION AVAILABLE AT /doc/')
=======
    print('DOCUMENTATION AVAILABLE AT /doc/')
>>>>>>> 261345b3
    # Run app
    app.run(host='127.0.0.1', port=8081, debug=True)<|MERGE_RESOLUTION|>--- conflicted
+++ resolved
@@ -4,13 +4,7 @@
 import json
 import time
 
-<<<<<<< HEAD
-from hapic import Hapic, MarshmallowProcessor
-from hapic.data import HapicData
-from hapic.ext.bottle import BottleContext
-=======
 import bottle
->>>>>>> 261345b3
 
 from example.usermanagement.schema import AboutSchema
 from example.usermanagement.schema import NoContentSchema
@@ -30,13 +24,6 @@
     from http import HTTPStatus
 except ImportError:
     from http import client as HTTPStatus
-
-<<<<<<< HEAD
-hapic = Hapic()
-hapic.set_processor_class(MarshmallowProcessor)
-=======
-
->>>>>>> 261345b3
 
 
 hapic = Hapic()
@@ -117,23 +104,14 @@
     doc_description = 'This documentation has been generated from ' \
                        'code. You can see it using swagger: ' \
                        'http://editor2.swagger.io/'
-    # TODO: add support for documentation view in bottle
-<<<<<<< HEAD
-    # hapic.add_documentation_view('/doc/', doc_title, doc_description)
-=======
     hapic.add_documentation_view('/doc/', doc_title, doc_description)
->>>>>>> 261345b3
     openapi_file_name = 'api-documentation.json'
     with open(openapi_file_name, 'w') as openapi_file_handle:
         openapi_file_handle.write(
             json.dumps(
                 hapic.generate_doc(
                     title=doc_title,
-<<<<<<< HEAD
-                    description=doc_description
-=======
                     description=doc_description,
->>>>>>> 261345b3
                 )
             )
         )
@@ -144,11 +122,6 @@
     print('')
     print('')
     print('RUNNING BOTTLE SERVER NOW')
-<<<<<<< HEAD
-    # TODO: add support for documentation view in bottle
-    # print('DOCUMENTATION AVAILABLE AT /doc/')
-=======
     print('DOCUMENTATION AVAILABLE AT /doc/')
->>>>>>> 261345b3
     # Run app
     app.run(host='127.0.0.1', port=8081, debug=True)