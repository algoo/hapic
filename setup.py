# coding: utf-8
# Always prefer setuptools over distutils
from setuptools import setup
from setuptools import find_packages
from os import path
import sys

# INFO - G.M - 29-05-2018 - exec info.py file in order to obtain version
# without any dependencies trouble.
# see https://milkr.io/kfei/5-common-patterns-to-version-your-Python-package
# section "Exec/execfile" for other example and "Import from the package" for
# information about import strategy problem.
infos_dict = {}
with open("hapic/infos.py") as fp:
    exec(fp.read(), infos_dict)
version = infos_dict['__version__']

here = path.abspath(path.dirname(__file__))

install_requires = [
    'marshmallow >2.0.0,<3.0.0a1',
    'hapic_apispec==0.37.0',
    'multidict'
]
tests_require = [
    'pytest',
    'pytest-cov',
    'bottle',
    'flask',
    'pyramid',
    'webtest',
]
dev_require = [
    'requests',
] + tests_require


# Python 3.4 require
if sys.version_info.major == 3 and sys.version_info.minor == 4:
    install_requires.append('typing')

setup(
    name='hapic',

    # Versions should comply with PEP440.  For a discussion on single-sourcing
    # the version across setup.py and the project code, see
    # https://packaging.python.org/en/latest/single_source_version.html
<<<<<<< HEAD
    version=hapic.__version__,
=======
    version=version,
>>>>>>> d72385ed

    description='HTTP api input/output manager',
    # long_description=long_description,
    long_description='',

    # The project's main homepage.
    url='https://github.com/algoo/hapic',

    # Author details
    author='Algoo Development Team',
    author_email='contact@algoo.fr',

    # Choose your license
    license='',

    # What does your project relate to?
    keywords='http api validation',

    # You can just specify the packages manually here if your project is
    # simple. Or you can use find_packages().
    packages=find_packages(exclude=['contrib', 'docs', 'tests']),

    # Alternatively, if you want to distribute just a my_module.py, uncomment
    # this:
    #   py_modules=["my_module"],

    # List run-time dependencies here.  These will be installed by pip when
    # your project is installed. For an analysis of "install_requires" vs pip's
    # requirements files see:
    # https://packaging.python.org/en/latest/requirements.html
    install_requires=install_requires,

    # List additional groups of dependencies here (e.g. development
    # dependencies). You can install these using the following syntax,
    # for example:
    # $ pip install -e ".[test]"
    extras_require={
        'test': tests_require,
        'dev': dev_require,
    },

    # If there are data files included in your packages that need to be
    # installed, specify them here.  If using Python 2.6 or less, then these
    # have to be included in MANIFEST.in as well.
    # package_data={
    #     'sample': ['package_data.dat'],
    # },

    # Although 'package_data' is the preferred approach, in some case you may
    # need to place data files outside of your packages. See:
    # http://docs.python.org/3.4/distutils/setupscript.html#installing-additional-files # noqa
    # In this case, 'data_file' will be installed into '<sys.prefix>/my_data'
    # data_files=[('my_data', ['data/data_file'])],

    # To provide executable scripts, use entry points in preference to the
    # "scripts" keyword. Entry points provide cross-platform support and allow
    # pip to create the appropriate form of executable for the target platform.
    entry_points={},
    setup_requires=[],
    dependency_links=[
        'git+https://github.com/algoo/apispec.git@hapic_apispec#egg=apispec-0.35.0-algoo'
    ],
    tests_require=tests_require,
    include_package_data=True,
)<|MERGE_RESOLUTION|>--- conflicted
+++ resolved
@@ -45,12 +45,7 @@
     # Versions should comply with PEP440.  For a discussion on single-sourcing
     # the version across setup.py and the project code, see
     # https://packaging.python.org/en/latest/single_source_version.html
-<<<<<<< HEAD
-    version=hapic.__version__,
-=======
     version=version,
->>>>>>> d72385ed
-
     description='HTTP api input/output manager',
     # long_description=long_description,
     long_description='',
