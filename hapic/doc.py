--- conflicted
+++ resolved
@@ -104,37 +104,17 @@
     def get_doc(
         self,
         controllers: typing.List[DecoratedController],
-<<<<<<< HEAD
         context: ContextInterface,
-    ) -> dict:
-=======
-        app,
         title: str='',
         description: str='',
     ) -> dict:
-        # TODO: Découper, see #11
-        # TODO: bottle specific code !, see #11
-        if not app:
-            app = bottle.default_app()
-        else:
-            bottle.default_app.push(app)
-
->>>>>>> 3874490d
         spec = APISpec(
             title=title,
             info=dict(description=description),
             version='1.0.0',
-<<<<<<< HEAD
-            plugins=[
-                # 'apispec.ext.bottle',
-                'apispec.ext.marshmallow',
-            ],
-=======
             plugins=(
-                'apispec.ext.bottle',
                 'apispec.ext.marshmallow',
             ),
->>>>>>> 3874490d
             schema_name_resolver=generate_schema_name,
         )
 
