# -*- coding: utf-8 -*-
import typing

import bottle
from apispec import APISpec
from apispec import Path
from apispec.ext.marshmallow.swagger import schema2jsonschema

from hapic.context import ContextInterface, RouteRepresentation
from hapic.decorator import DECORATION_ATTRIBUTE_NAME
from hapic.decorator import DecoratedController
from hapic.description import ControllerDescription
from hapic.exception import NoRoutesException
from hapic.exception import RouteNotFound


def find_bottle_route(
    decorated_controller: DecoratedController,
    app: bottle.Bottle,
):
    if not app.routes:
        raise NoRoutesException('There is no routes in your bottle app')

    reference = decorated_controller.reference
    for route in app.routes:
        route_token = getattr(
            route.callback,
            DECORATION_ATTRIBUTE_NAME,
            None,
        )

        match_with_wrapper = route.callback == reference.wrapper
        match_with_wrapped = route.callback == reference.wrapped
        match_with_token = route_token == reference.token

        if match_with_wrapper or match_with_wrapped or match_with_token:
            return route
    # TODO BS 20171010: Raise exception or print error ? see #10
    raise RouteNotFound(
        'Decorated route "{}" was not found in bottle routes'.format(
            decorated_controller.name,
        )
    )


def bottle_generate_operations(
    spec,
    route: RouteRepresentation,
    description: ControllerDescription,
):
    method_operations = dict()

    # schema based
    if description.input_body:
        schema_class = type(description.input_body.wrapper.processor.schema)
        method_operations.setdefault('parameters', []).append({
            'in': 'body',
            'name': 'body',
            'schema': {
                '$ref': '#/definitions/{}'.format(schema_class.__name__)
            }
        })

    if description.output_body:
        schema_class = type(description.output_body.wrapper.processor.schema)
        method_operations.setdefault('responses', {})\
            [int(description.output_body.wrapper.default_http_code)] = {
                'description': str(description.output_body.wrapper.default_http_code),  # nopep8
                'schema': {
                    '$ref': '#/definitions/{}'.format(schema_class.__name__)
                }
            }

    if description.output_file:
        method_operations.setdefault('produces', []).extend(
            description.output_file.wrapper.output_types
        )
        method_operations.setdefault('responses', {})\
            [int(description.output_file.wrapper.default_http_code)] = {
            'description': str(description.output_file.wrapper.default_http_code),  # nopep8
        }

    if description.errors:
        for error in description.errors:
            schema_class = type(error.wrapper.schema)
            method_operations.setdefault('responses', {})\
                [int(error.wrapper.http_code)] = {
                    'description': str(error.wrapper.http_code),
                    'schema': {
                        '$ref': '#/definitions/{}'.format(schema_class.__name__)  # nopep8
                    }
                }

    # jsonschema based
    if description.input_path:
        schema_class = type(description.input_path.wrapper.processor.schema)
        # TODO: look schema2parameters ?
        jsonschema = schema2jsonschema(schema_class, spec=spec)
        for name, schema in jsonschema.get('properties', {}).items():
            method_operations.setdefault('parameters', []).append({
                'in': 'path',
                'name': name,
                'required': name in jsonschema.get('required', []),
                'type': schema['type']
            })

    if description.input_query:
        schema_class = type(description.input_query.wrapper.processor.schema)
        jsonschema = schema2jsonschema(schema_class, spec=spec)
        for name, schema in jsonschema.get('properties', {}).items():
            method_operations.setdefault('parameters', []).append({
                'in': 'query',
                'name': name,
                'required': name in jsonschema.get('required', []),
                'type': schema['type']
            })

    if description.input_files:
        method_operations.setdefault('consumes', []).append('multipart/form-data')
        for field_name, field in description.input_files.wrapper.processor.schema.fields.items():
            method_operations.setdefault('parameters', []).append({
                'in': 'formData',
                'name': field_name,
                'required': field.required,
                'type': 'file',
            })

    operations = {
        route.method.lower(): method_operations,
    }

    return operations


class DocGenerator(object):
    def get_doc(
        self,
        controllers: typing.List[DecoratedController],
        context: ContextInterface,
    ) -> dict:
        spec = APISpec(
            title='Swagger Petstore',
            version='1.0.0',
            plugins=[
                # 'apispec.ext.bottle',
                'apispec.ext.marshmallow',
            ],
            schema_name_resolver_callable=generate_schema_name,
        )

        schemas = []
        # parse schemas
        for controller in controllers:
            description = controller.description

            if description.input_body:
                schemas.append(type(
                    description.input_body.wrapper.processor.schema
                ))

            if description.input_forms:
                schemas.append(type(
                    description.input_forms.wrapper.processor.schema
                ))

            if description.output_body:
                schemas.append(type(
                    description.output_body.wrapper.processor.schema
                ))

            if description.errors:
                for error in description.errors:
                    schemas.append(type(error.wrapper.schema))

        for schema in set(schemas):
            spec.definition(schema.__name__, schema=schema)

        # add views
        # with app.test_request_context():
        paths = {}
        for controller in controllers:
            route = context.find_route(controller)
            swagger_path = context.get_swagger_path(route.rule)

            operations = bottle_generate_operations(
                spec,
                route,
                controller.description,
            )

            # TODO BS 20171114: TMP code waiting refact of doc
            doc_string = controller.reference.get_doc_string()
            if doc_string:
                for method in operations.keys():
                    operations[method]['description'] = doc_string

            path = Path(path=swagger_path, operations=operations)

            if swagger_path in paths:
                paths[swagger_path].update(path)
            else:
                paths[swagger_path] = path

            spec.add_path(path)

<<<<<<< HEAD
        return spec.to_dict()
=======
        return spec.to_dict()

        # route_by_callbacks = []
        # routes = flatten(app.router.dyna_routes.values())
        # for path, path_regex, route, func_ in routes:
        #     route_by_callbacks.append(route.callback)
        #
        # for description in self._controllers:
        #     for path, path_regex, route, func_ in routes:
        #         if route.callback == description.reference:
        #             # TODO: use description to feed apispec
        #             print(route.method, path, description)
        #             continue


# TODO BS 20171109: Must take care of already existing definition names
def generate_schema_name(schema):
    return schema.__name__
>>>>>>> 5efbb4f0
<|MERGE_RESOLUTION|>--- conflicted
+++ resolved
@@ -203,25 +203,9 @@
 
             spec.add_path(path)
 
-<<<<<<< HEAD
         return spec.to_dict()
-=======
-        return spec.to_dict()
-
-        # route_by_callbacks = []
-        # routes = flatten(app.router.dyna_routes.values())
-        # for path, path_regex, route, func_ in routes:
-        #     route_by_callbacks.append(route.callback)
-        #
-        # for description in self._controllers:
-        #     for path, path_regex, route, func_ in routes:
-        #         if route.callback == description.reference:
-        #             # TODO: use description to feed apispec
-        #             print(route.method, path, description)
-        #             continue
 
 
 # TODO BS 20171109: Must take care of already existing definition names
 def generate_schema_name(schema):
-    return schema.__name__
->>>>>>> 5efbb4f0
+    return schema.__name__