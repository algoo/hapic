--- conflicted
+++ resolved
@@ -1,6 +1,2 @@
 # -*- coding: utf-8 -*-
-<<<<<<< HEAD
-__version__ = "0.57"
-=======
-__version__ = '0.62'
->>>>>>> 585a2db2
+__version__ = '0.62'