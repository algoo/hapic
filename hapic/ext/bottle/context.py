--- conflicted
+++ resolved
@@ -25,20 +25,12 @@
         files_parameters = dict(bottle.request.files)
 
         return RequestParameters(
-<<<<<<< HEAD
-            path_parameters=bottle.request.url_args,
-            query_parameters=bottle.request.params, ## query?
-            body_parameters=bottle.request.json,
-            form_parameters=bottle.request.forms,
-            header_parameters=bottle.request.headers,
-=======
             path_parameters=path_parameters,
-            query_parameters=query_parameters,
+            query_parameters=query_parameters, ## query?
             body_parameters=body_parameters,
             form_parameters=form_parameters,
             header_parameters=header_parameters,
             files_parameters=files_parameters,
->>>>>>> 5efbb4f0
         )
 
     def get_response(
