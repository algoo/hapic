--- conflicted
+++ resolved
@@ -341,20 +341,9 @@
             return decoration.get_wrapper(func)
         return decorator
 
-<<<<<<< HEAD
-    def generate_doc(self):
-        return self.doc_generator.get_doc(self._controllers, self.context)
-=======
-    def generate_doc(self, app, title: str='', description: str=''):
-        # FIXME: j'ai du tricher avec app, see #11
-        # FIXME @Damien bottle specific code ! see #11
-        # rendre ca generique
-        app = app or self._context.get_app()
-        doc_generator = DocGenerator()
-        return doc_generator.get_doc(
+    def generate_doc(self, title: str='', description: str=''):
+        return self.doc_generator.get_doc(
             self._controllers,
-            app,
+            self.context,
             title=title,
-            description=description,
-        )
->>>>>>> 3874490d
+            description=description)